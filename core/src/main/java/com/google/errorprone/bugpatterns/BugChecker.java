package com.google.errorprone.bugpatterns;

import com.google.errorprone.BugPattern;
import com.google.errorprone.ErrorProneScanner;
import com.google.errorprone.Scanner;
import com.google.errorprone.VisitorState;
import com.google.errorprone.fixes.SuggestedFix;
import com.google.errorprone.matchers.Description;
import com.google.errorprone.matchers.Suppressible;
import com.sun.source.tree.*;

import java.io.Serializable;
import java.lang.annotation.Annotation;
import java.util.Arrays;
import java.util.HashSet;
import java.util.Set;

/**
 * A base class for implementing bug checkers. The {@code BugChecker} supplies a Scanner
 * implementation for this checker, making it easy to use a single checker.
 * Subclasses should also implement one or more of the {@code *Checker} interfaces in this class
 * to declare which tree node types to match against.
 *
 * @author Colin Decker
 * @author Eddie Aftandilian (eaftan@google.com)
 */
public abstract class BugChecker implements Suppressible, Serializable {

  protected final String canonicalName;
  /**
   * A collection of IDs for this check, to be checked for in @SuppressWarnings annotations.
   */
  protected final Set<String> allNames;
  protected final boolean suppressable;
  protected final BugPattern pattern;
  protected final Class<? extends Annotation> customSuppressionAnnotation;

  public BugChecker() {
    pattern = this.getClass().getAnnotation(BugPattern.class);
    if (pattern == null) {
      throw new IllegalStateException("Class " + this.getClass().getCanonicalName()
          + " not annotated with @BugPattern");
    }
    canonicalName = pattern.name();
    allNames = new HashSet<String>();
    allNames.add(canonicalName);
    allNames.addAll(Arrays.asList(pattern.altNames()));
<<<<<<< HEAD
    if (pattern.customSuppressionAnnotation() == BugPattern.NoCustomSuppression.class) {
      customSuppressionAnnotation = null;
    } else {
      customSuppressionAnnotation = pattern.customSuppressionAnnotation();
    }
=======
    suppressable = pattern.suppressable();
>>>>>>> 0db9e9e7
  }

  /**
   * Helper to create a Description for the common case where the diagnostic message is not
   * parameterized.
   */
  protected Description describeMatch(Tree node, SuggestedFix fix) {
    return new Description(node, getDiagnosticMessage(), fix, pattern.severity());
  }

  /**
   * Generate the compiler diagnostic message based on information in the @BugPattern annotation.
   *
   * <p>If the formatSummary element of the annotation has been set, then use format string
   * substitution to generate the message.  Otherwise, just use the summary element directly.
   *
   * @param args Arguments referenced by the format specifiers in the annotation's formatSummary
   *     element
   * @return The compiler diagnostic message.
   */
  protected String getDiagnosticMessage(Object... args) {
    String summary;
    if (!pattern.formatSummary().isEmpty()) {
      if (args.length == 0) {
        throw new IllegalStateException("Compiler error message expects a format string, but "
            + "no arguments were provided");
      }
      summary = String.format(pattern.formatSummary(), args);
    } else {
      summary = pattern.summary();
    }
    return "[" + pattern.name() + "] " + summary + getLink();
  }

  /**
   * Construct the link text to include in the compiler error message.
   */
  private String getLink() {
    switch (pattern.linkType()) {
      case WIKI:
        return "\n  (see http://code.google.com/p/error-prone/wiki/" + pattern.name() + ")";
      case CUSTOM:
        // annotation.link() must be provided.
        if (pattern.link().isEmpty()) {
          throw new IllegalStateException("If linkType element of @BugPattern is CUSTOM, "
              + "a link element must also be provided.");
        }
        return  "\n  (see " + pattern.link() + ")";
      case NONE:
        return "";
      default:
        throw new IllegalStateException("Unexpected value for linkType element of @BugPattern: "
            + pattern.linkType());
    }
  }

  public String getCanonicalName() {
    return canonicalName;
  }

  @Override
  public Set<String> getAllNames() {
    return allNames;
  }

  @Override
  public boolean isSuppressible() {
    return suppressable;
  }

  public final Scanner createScanner() {
    return ErrorProneScanner.forMatcher(this.getClass());
  }

  public static interface AnnotationTreeMatcher extends Suppressible {
    Description matchAnnotation(AnnotationTree tree, VisitorState state);
  }

  public static interface ArrayAccessTreeMatcher extends Suppressible {
    Description matchArrayAccess(ArrayAccessTree tree, VisitorState state);
  }

  public static interface ArrayTypeTreeMatcher extends Suppressible {
    Description matchArrayType(ArrayTypeTree tree, VisitorState state);
  }

  public static interface AssertTreeMatcher extends Suppressible {
    Description matchAssert(AssertTree tree, VisitorState state);
  }

  public static interface AssignmentTreeMatcher extends Suppressible {
    Description matchAssignment(AssignmentTree tree, VisitorState state);
  }

  public static interface BinaryTreeMatcher extends Suppressible {
    Description matchBinary(BinaryTree tree, VisitorState state);
  }

  public static interface BlockTreeMatcher extends Suppressible {
    Description matchBlock(BlockTree tree, VisitorState state);
  }

  public static interface BreakTreeMatcher extends Suppressible {
    Description matchBreak(BreakTree tree, VisitorState state);
  }

  public static interface CaseTreeMatcher extends Suppressible {
    Description matchCase(CaseTree tree, VisitorState state);
  }

  public static interface CatchTreeMatcher extends Suppressible {
    Description matchCatch(CatchTree tree, VisitorState state);
  }

  public static interface ClassTreeMatcher extends Suppressible {
    Description matchClass(ClassTree tree, VisitorState state);
  }

  public static interface CompilationUnitTreeMatcher extends Suppressible {
    Description matchCompilationUnit(CompilationUnitTree tree, VisitorState state);
  }

  public static interface CompoundAssignmentTreeMatcher extends Suppressible {
    Description matchCompoundAssignment(CompoundAssignmentTree tree, VisitorState state);
  }

  public static interface ConditionalExpressionTreeMatcher
      extends Suppressible {
    Description matchConditionalExpression(ConditionalExpressionTree tree, VisitorState state);
  }

  public static interface ContinueTreeMatcher extends Suppressible {
    Description matchContinue(ContinueTree tree, VisitorState state);
  }

  public static interface DoWhileLoopTreeMatcher extends Suppressible {
    Description matchDoWhileLoop(DoWhileLoopTree tree, VisitorState state);
  }

  public static interface EmptyStatementTreeMatcher extends Suppressible {
    Description matchEmptyStatement(EmptyStatementTree tree, VisitorState state);
  }

  public static interface EnhancedForLoopTreeMatcher extends Suppressible {
    Description matchEnhancedForLoop(EnhancedForLoopTree tree, VisitorState state);
  }

  // Intentionally skip ErroneousTreeMatcher -- we don't analyze malformed expressions.

  public static interface ExpressionStatementTreeMatcher extends Suppressible {
    Description matchExpressionStatement(ExpressionStatementTree tree, VisitorState state);
  }

  public static interface ForLoopTreeMatcher extends Suppressible {
    Description matchForLoop(ForLoopTree tree, VisitorState state);
  }

  public static interface IdentifierTreeMatcher extends Suppressible {
    Description matchIdentifier(IdentifierTree tree, VisitorState state);
  }

  public static interface IfTreeMatcher extends Suppressible {
    Description matchIf(IfTree tree, VisitorState state);
  }

  public static interface ImportTreeMatcher extends Suppressible {
    Description matchImport(ImportTree tree, VisitorState state);
  }

  public static interface InstanceOfTreeMatcher extends Suppressible {
    Description matchInstanceOf(InstanceOfTree tree, VisitorState state);
  }

  public static interface LabeledStatementTreeMatcher extends Suppressible {
    Description matchLabeledStatement(LabeledStatementTree tree, VisitorState state);
  }

  public static interface LiteralTreeMatcher extends Suppressible {
    Description matchLiteral(LiteralTree tree, VisitorState state);
  }

  public static interface MemberSelectTreeMatcher extends Suppressible {
    Description matchMemberSelect(MemberSelectTree tree, VisitorState state);
  }

  public static interface MethodTreeMatcher extends Suppressible {
    Description matchMethod(MethodTree tree, VisitorState state);
  }

  public static interface MethodInvocationTreeMatcher extends Suppressible {
    Description matchMethodInvocation(MethodInvocationTree tree, VisitorState state);
  }

  public static interface ModifiersTreeMatcher extends Suppressible {
    Description matchModifiers(ModifiersTree tree, VisitorState state);
  }

  public static interface NewArrayTreeMatcher extends Suppressible {
    Description matchNewArray(NewArrayTree tree, VisitorState state);
  }

  public static interface NewClassTreeMatcher extends Suppressible {
    Description matchNewClass(NewClassTree tree, VisitorState state);
  }

  // Intentionally skip OtherTreeMatcher. It seems to be used only for let expressions, which are
  // generated by javac to implement autoboxing. We are only interested in source-level constructs.

  public static interface ParameterizedTypeTreeMatcher extends Suppressible {
    Description matchParameterizedType(ParameterizedTypeTree tree, VisitorState state);
  }

  public static interface ParenthesizedTreeMatcher extends Suppressible {
    Description matchParenthesized(ParenthesizedTree tree, VisitorState state);
  }

  public static interface PrimitiveTypeTreeMatcher extends Suppressible {
    Description matchPrimitiveType(PrimitiveTypeTree tree, VisitorState state);
  }

  public static interface ReturnTreeMatcher extends Suppressible {
    Description matchReturn(ReturnTree tree, VisitorState state);
  }

  public static interface SwitchTreeMatcher extends Suppressible {
    Description matchSwitch(SwitchTree tree, VisitorState state);
  }

  public static interface SynchronizedTreeMatcher extends Suppressible {
    Description matchSynchronized(SynchronizedTree tree, VisitorState state);
  }

  public static interface ThrowTreeMatcher extends Suppressible {
    Description matchThrow(ThrowTree tree, VisitorState state);
  }

  public static interface TryTreeMatcher extends Suppressible {
    Description matchTry(TryTree tree, VisitorState state);
  }

  public static interface TypeCastTreeMatcher extends Suppressible {
    Description matchTypeCast(TypeCastTree tree, VisitorState state);
  }

  public static interface TypeParameterTreeMatcher extends Suppressible {
    Description matchTypeParameter(TypeParameterTree tree, VisitorState state);
  }

  public static interface UnaryTreeMatcher extends Suppressible {
    Description matchUnary(UnaryTree tree, VisitorState state);
  }

  // Intentionally skip UnionTypeTreeMatcher -- this is not available in Java 6.

  public static interface VariableTreeMatcher extends Suppressible {
    Description matchVariable(VariableTree tree, VisitorState state);
  }

  public static interface WhileLoopTreeMatcher extends Suppressible {
    Description matchWhileLoop(WhileLoopTree tree, VisitorState state);
  }

  public static interface WildcardTreeMatcher extends Suppressible {
    Description matchWildcard(WildcardTree tree, VisitorState state);
  }
}<|MERGE_RESOLUTION|>--- conflicted
+++ resolved
@@ -31,7 +31,7 @@
    * A collection of IDs for this check, to be checked for in @SuppressWarnings annotations.
    */
   protected final Set<String> allNames;
-  protected final boolean suppressable;
+  protected final boolean suppressible;
   protected final BugPattern pattern;
   protected final Class<? extends Annotation> customSuppressionAnnotation;
 
@@ -45,15 +45,12 @@
     allNames = new HashSet<String>();
     allNames.add(canonicalName);
     allNames.addAll(Arrays.asList(pattern.altNames()));
-<<<<<<< HEAD
     if (pattern.customSuppressionAnnotation() == BugPattern.NoCustomSuppression.class) {
       customSuppressionAnnotation = null;
     } else {
       customSuppressionAnnotation = pattern.customSuppressionAnnotation();
     }
-=======
-    suppressable = pattern.suppressable();
->>>>>>> 0db9e9e7
+    suppressible = pattern.suppressible();
   }
 
   /**
@@ -121,7 +118,7 @@
 
   @Override
   public boolean isSuppressible() {
-    return suppressable;
+    return suppressible;
   }
 
   public final Scanner createScanner() {
